--- conflicted
+++ resolved
@@ -16,7 +16,6 @@
     steps:
       - uses: actions/checkout@v4
       
-<<<<<<< HEAD
       - name: Setup Java
         uses: actions/setup-java@v4
         with:
@@ -28,7 +27,7 @@
         uses: gradle/actions/setup-gradle@v4
           
       - name: Run Tests
-        run: ./gradlew allTests
+        run: ./gradlew allTests --stacktrace --continue
 
   build-dev:
     needs: test
@@ -156,11 +155,4 @@
                 repo: context.repo.repo,
                 release_id: release.id,
               });
-            }
-=======
-    - name: Clean project
-      run: ./gradlew clean
-    
-    - name: Run tests
-      run: ./gradlew allTests --stacktrace --continue
->>>>>>> fce6fbcb
+            }